package amt

import (
	"bytes"
	"context"
	"fmt"
	"math/rand"
	"os"
	"testing"
	"time"

	block "github.com/ipfs/go-block-format"
	cid "github.com/ipfs/go-cid"
	cbor "github.com/ipfs/go-ipld-cbor"
	assert "github.com/stretchr/testify/assert"
	"github.com/stretchr/testify/require"
	cbg "github.com/whyrusleeping/cbor-gen"

	"github.com/filecoin-project/go-amt-ipld/v3/internal"
)

var numbers []cbg.CBORMarshaler

func init() {
	numbers = make([]cbg.CBORMarshaler, 10)
	for i := range numbers {
		val := cbg.CborInt(i)
		numbers[i] = &val
	}
}

<<<<<<< HEAD
type bsStats struct {
	// Num reads
	r int
	// Num writes
	w int
	// Bytes read
	br int
	// Bytes written
	bw int
=======
func TestMain(m *testing.M) {
	// Hack to test with multiple widths, without hassle.
	for defaultBitWidth = 2; defaultBitWidth <= 18; defaultBitWidth++ {
		fmt.Printf("WIDTH %d\n", defaultBitWidth)
		if code := m.Run(); code != 0 {
			os.Exit(code)
		}
	}
	os.Exit(0)
>>>>>>> 005fc979
}

type mockBlocks struct {
	data  map[cid.Cid]block.Block
	stats bsStats
}

func newMockBlocks() *mockBlocks {
	return &mockBlocks{make(map[cid.Cid]block.Block), bsStats{}}
}

func (mb *mockBlocks) Get(c cid.Cid) (block.Block, error) {
	mb.stats.r++
	d, ok := mb.data[c]
	if ok {
		mb.stats.br += len(d.RawData())
		return d, nil
	}
	return nil, fmt.Errorf("Not Found")
}

func (mb *mockBlocks) Put(b block.Block) error {
	mb.stats.w++
	mb.stats.bw += len(b.RawData())
	mb.data[b.Cid()] = b
	return nil
}

func (mb *mockBlocks) report(b *testing.B) {
	b.ReportMetric(float64(mb.stats.r)/float64(b.N), "gets/op")
	b.ReportMetric(float64(mb.stats.w)/float64(b.N), "puts/op")
}

func TestNew(t *testing.T) {
	bs := cbor.NewCborStore(newMockBlocks())
	ctx := context.Background()

	t.Run("default config", func(t *testing.T) {
		a, err := NewAMT(bs)
		require.NoError(t, err)
		assert.Equal(t, defaultBitWidth, a.bitWidth)

		c, err := FromArray(ctx, bs, numbers)
		require.NoError(t, err)
		as, err := LoadAMT(ctx, bs, c)
		require.NoError(t, err)
		assert.Equal(t, defaultBitWidth, as.bitWidth)
	})

	t.Run("explicit bitwidth", func(t *testing.T) {
		a, err := NewAMT(bs, UseTreeBitWidth(4))
		require.NoError(t, err)
		assert.Equal(t, uint(4), a.bitWidth)

		c, err := FromArray(ctx, bs, numbers, UseTreeBitWidth(4))
		require.NoError(t, err)
		if defaultBitWidth != uint(4) {
			_, err = LoadAMT(ctx, bs, c) // Fails to load with implicit default bitwidth
			assert.Error(t, err)
		}
		as, err := LoadAMT(ctx, bs, c, UseTreeBitWidth(4))
		require.NoError(t, err)
		assert.Equal(t, uint(4), as.bitWidth)
	})
}

func TestBasicSetGet(t *testing.T) {
	trackingBs := newMockBlocks()
	bs := cbor.NewCborStore(trackingBs)
	ctx := context.Background()
	a, err := NewAMT(bs)
	require.NoError(t, err)

	assertSet(t, a, 2, "foo")
	assertGet(ctx, t, a, 2, "foo")
	assertCount(t, a, 1)

	c, err := a.Flush(ctx)
	if err != nil {
		t.Fatal(err)
	}

	clean, err := LoadAMT(ctx, bs, c)
	if err != nil {
		t.Fatal(err)
	}

	assertGet(ctx, t, clean, 2, "foo")

	assertCount(t, clean, 1)

	c, err = a.Flush(ctx)
	if err != nil {
		t.Fatal(err)
	}

	assert.Equal(t, "bafy2bzacea4z4wxtdoo6ikgqkoe4gm364xhdtreycvfy5txvprpbtunx5jnwy", c.String())
	assert.Equal(t, bsStats{r: 1, w: 2, br: 12, bw: 24}, trackingBs.stats)
}

<<<<<<< HEAD
// func TestRoundTrip(t *testing.T) {
// 	bs := cbor.NewCborStore(newMockBlocks())
// 	ctx := context.Background()
// 	a := NewAMT(bs)
// 	emptyCid, err := a.Flush(ctx)
// 	require.NoError(t, err)
=======
func TestRoundTrip(t *testing.T) {
	bs := cbor.NewCborStore(newMockBlocks())
	ctx := context.Background()
	a, err := NewAMT(bs)
	require.NoError(t, err)
	emptyCid, err := a.Flush(ctx)
	require.NoError(t, err)
>>>>>>> 005fc979

// 	k := uint64(100000)
// 	assertSet(t, a, k, "foo")
// 	assertDelete(t, a, k)

// 	c, err := a.Flush(ctx)
// 	require.NoError(t, err)

// 	require.Equal(t, emptyCid, c)
// }

func TestMaxRange(t *testing.T) {
	ctx := context.Background()
	trackingBs := newMockBlocks()
	bs := cbor.NewCborStore(trackingBs)

	a, err := NewAMT(bs)
	require.NoError(t, err)

	err = a.Set(ctx, MaxIndex, cborstr("what is up 1"))
	require.NoError(t, err)

	err = a.Set(ctx, MaxIndex+1, cborstr("what is up 2"))
	require.Error(t, err)
}

<<<<<<< HEAD
	c, err := a.Flush(ctx)
	if err != nil {
		t.Fatal(err)
	}

	assert.Equal(t, "bafy2bzacedozbiofn5fnrtfzy3tk5k7inyp5ncusdtb6xyl5z4rstdgqbad7g", c.String())
	assert.Equal(t, bsStats{r: 0, w: 21, br: 0, bw: 979}, trackingBs.stats)
=======
func TestMaxRange11(t *testing.T) {
	ctx := context.Background()
	bs := cbor.NewCborStore(newMockBlocks())

	a, err := NewAMT(bs, UseTreeBitWidth(11))
	require.NoError(t, err)

	err = a.Set(ctx, MaxIndex, cborstr("what is up 1"))
	require.NoError(t, err)

	err = a.Set(ctx, MaxIndex+1, cborstr("what is up 2"))
	require.Error(t, err)
>>>>>>> 005fc979
}

func assertDelete(t *testing.T, r *Root, i uint64) {
	ctx := context.Background()

	t.Helper()
	found, err := r.Delete(ctx, i)
	require.NoError(t, err)
	require.True(t, found)

	found, err = r.Get(ctx, i, nil)
	require.NoError(t, err)
	require.False(t, found)
}

func assertSet(t *testing.T, r *Root, i uint64, val string) {
	ctx := context.Background()

	t.Helper()
	if err := r.Set(ctx, i, cborstr(val)); err != nil {
		t.Fatal(err)
	}
}

func assertCount(t testing.TB, r *Root, c uint64) {
	t.Helper()
	require.Equal(t, c, r.count)
}

func assertGet(ctx context.Context, t testing.TB, r *Root, i uint64, val string) {
	t.Helper()
	found, err := r.Get(ctx, i, nil)
	require.NoError(t, err)
	require.True(t, found)

	var out CborByteArray
	found, err = r.Get(ctx, i, &out)
	require.NoError(t, err)
	require.True(t, found)

	if !bytes.Equal(out, *cborstr(val)) {
		t.Fatal("value we got out didnt match expectation")
	}
}

func TestExpand(t *testing.T) {
	trackingBs := newMockBlocks()
	bs := cbor.NewCborStore(trackingBs)
	ctx := context.Background()
	a, err := NewAMT(bs)
	require.NoError(t, err)

	assertSet(t, a, 2, "foo")
	assertSet(t, a, 11, "bar")
	assertSet(t, a, 79, "baz")

	assertGet(ctx, t, a, 2, "foo")
	assertGet(ctx, t, a, 11, "bar")
	assertGet(ctx, t, a, 79, "baz")

	c, err := a.Flush(ctx)
	if err != nil {
		t.Fatal(err)
	}

	na, err := LoadAMT(ctx, bs, c)
	if err != nil {
		t.Fatal(err)
	}

	assertGet(ctx, t, na, 2, "foo")
	assertGet(ctx, t, na, 11, "bar")
	assertGet(ctx, t, na, 79, "baz")

	assert.Equal(t, "bafy2bzaced25ah2r4gcerysjyrjqpqw72jvdy5ziwxk53ldxibktwmgkfgc22", c.String())
	assert.Equal(t, bsStats{r: 9, w: 9, br: 369, bw: 369}, trackingBs.stats)
}

func TestInsertABunch(t *testing.T) {
	trackingBs := newMockBlocks()
	bs := cbor.NewCborStore(trackingBs)
	ctx := context.Background()
	a, err := NewAMT(bs)
	require.NoError(t, err)

	num := uint64(5000)

	for i := uint64(0); i < num; i++ {
		assertSet(t, a, i, "foo foo bar")
	}

	for i := uint64(0); i < num; i++ {
		assertGet(ctx, t, a, i, "foo foo bar")
	}

	c, err := a.Flush(ctx)
	if err != nil {
		t.Fatal(err)
	}

	na, err := LoadAMT(ctx, bs, c)
	if err != nil {
		t.Fatal(err)
	}

	for i := uint64(0); i < num; i++ {
		assertGet(ctx, t, na, i, "foo foo bar")
	}

	assertCount(t, na, num)

	assert.Equal(t, "bafy2bzacedjhcq7542wu7ike4i4srgq7hwxxc5pmw5sub4secqk33mugl4zda", c.String())
	assert.Equal(t, bsStats{r: 1302, w: 1302, br: 171567, bw: 171567}, trackingBs.stats)
}

func TestFlushRead(t *testing.T) {
	trackingBs := newMockBlocks()
	bs := cbor.NewCborStore(trackingBs)
	ctx := context.Background()
	a := NewAMT(bs)

	num := uint64(100)

	for i := uint64(0); i < num; i++ {
		if err := a.Set(ctx, i, "foo foo bar"); err != nil {
			t.Fatal(err)
		}
	}

	for i := uint64(0); i < num; i++ {
		assertGet(ctx, t, a, i, "foo foo bar")
	}
	assert.Equal(t, bsStats{r: 9, w: 9, br: 1157, bw: 1157}, trackingBs.stats)

	_, err := a.Flush(ctx)
	if err != nil {
		t.Fatal(err)
	}

	for i := uint64(0); i < num; i++ {
		assertGet(ctx, t, a, i, "foo foo bar")
	}

	assert.Equal(t, bsStats{r: 9, w: 25, br: 1157, bw: 3086}, trackingBs.stats)
}

func TestForEachWithoutFlush(t *testing.T) {
	bs := cbor.NewCborStore(newMockBlocks())
	ctx := context.Background()

	for _, vals := range [][]uint64{
		{0, 1, 2, 3, 4, 5, 6, 7},
		{8},
		{8, 9, 64},
		{64, 8, 9},
	} {
		amt, err := NewAMT(bs)
		require.NoError(t, err)
		set1 := make(map[uint64]struct{})
		set2 := make(map[uint64]struct{})
		for _, val := range vals {
			err := amt.Set(ctx, val, cborstr(""))
			require.NoError(t, err)

			set1[val] = struct{}{}
			set2[val] = struct{}{}
		}

		amt.ForEach(ctx, func(u uint64, deferred *cbg.Deferred) error {
			delete(set1, u)
			return nil
		})
		assert.Equal(t, make(map[uint64]struct{}), set1)

		// ensure it still works after flush
		_, err = amt.Flush(ctx)
		require.NoError(t, err)

		amt.ForEach(ctx, func(u uint64, deferred *cbg.Deferred) error {
			delete(set2, u)
			return nil
		})
		assert.Equal(t, make(map[uint64]struct{}), set2)
	}
}

type op struct {
	del  bool
	idxs []uint64
}

func TestChaos(t *testing.T) {
	bs := cbor.NewCborStore(newMockBlocks())
	seed := time.Now().UnixNano()
	ctx := context.Background()
	//seed = 1579200312848358622 // FIXED
	//seed = 1579202116615474412
	//seed = 1579202774458659521
	// all above are with ops=100,maxIndx=2000
	r := rand.New(rand.NewSource(seed))
	t.Logf("seed: %d", seed)

	a, err := NewAMT(bs)
	require.NoError(t, err)
	c, err := a.Flush(ctx)
	assert.NoError(t, err)

	ops := make([]op, 1000)
	maxPerOp := 10
	maxIndx := 20000
	for i := range ops {
		o := &ops[i]
		o.del = r.Intn(10) < 4
		o.idxs = make([]uint64, r.Intn(maxPerOp))
		for j := range o.idxs {
			o.idxs[j] = uint64(r.Intn(maxIndx))
		}
	}

	testMap := make(map[uint64]struct{})

	for i, o := range ops {
		a, err = LoadAMT(ctx, bs, c)
		assert.NoError(t, err)

		for _, index := range o.idxs {
			if !o.del {
				err := a.Set(ctx, index, cborstr("test"))
				testMap[index] = struct{}{}
				assert.NoError(t, err)
			} else {
				_, err := a.Delete(ctx, index)
				delete(testMap, index)
				require.NoError(t, err)
			}
		}

		fail := false
		correctLen := uint64(len(testMap))
		if correctLen != a.Len() {
			t.Errorf("bad length before flush, correct: %d, Count: %d, i: %d", correctLen, a.Len(), i)
			fail = true
		}

		c, err = a.Flush(ctx)
		assert.NoError(t, err)

		a, err = LoadAMT(ctx, bs, c)
		assert.NoError(t, err)
		if correctLen != a.Len() {
			t.Errorf("bad length after flush, correct: %d, Count: %d, i: %d", correctLen, a.Len(), i)
			fail = true
		}

		var feCount uint64
		a.ForEach(ctx, func(_ uint64, _ *cbg.Deferred) error {
			feCount++
			return nil
		})
		if correctLen != feCount {
			t.Errorf("bad fe length after flush, correct: %d, Count: %d, i: %d", correctLen, feCount, i)
			fail = true
		}
		if fail {
			t.Logf("%+v", o)
			t.FailNow()
		}
	}
}

func TestInsertABunchWithDelete(t *testing.T) {
	bs := cbor.NewCborStore(newMockBlocks())
	ctx := context.Background()
	a, err := NewAMT(bs)
	require.NoError(t, err)

	num := 12000
	originSet := make(map[uint64]bool, num)
	removeSet := make(map[uint64]bool, num)
	seed := time.Now().UnixNano()
	r := rand.New(rand.NewSource(seed))
	t.Logf("seed: %d", seed)

	for i := 0; i < num; i++ {
		originSet[uint64(r.Intn(num))] = true
	}

	for i := 0; i < 660; i++ {
		k := uint64(r.Intn(num))
		if originSet[k] {
			removeSet[k] = true
		}
	}

	for i := uint64(0); i < uint64(num); i++ {
		if originSet[i] {
			assertSet(t, a, i, "foo foo bar")
		}
	}

	for i := uint64(0); i < uint64(num); i++ {
		if originSet[i] {
			assertGet(ctx, t, a, i, "foo foo bar")
		}
	}

	c, err := a.Flush(ctx)
	if err != nil {
		t.Fatal(err)
	}

	na, err := LoadAMT(ctx, bs, c)
	if err != nil {
		t.Fatal(err)
	}

	for i := uint64(0); i < uint64(num); i++ {
		if removeSet[i] {
			assertDelete(t, na, i)
		}
	}

	c, err = na.Flush(ctx)
	if err != nil {
		t.Fatal(err)
	}
	n2a, err := LoadAMT(ctx, bs, c)
	if err != nil {
		t.Fatal(err)
	}

	t.Logf("originSN: %d, removeSN: %d; expected: %d, actual len(n2a): %d",
		len(originSet), len(removeSet), len(originSet)-len(removeSet), n2a.Len())
	assertCount(t, n2a, uint64(len(originSet)-len(removeSet)))

	for i := uint64(0); i < uint64(num); i++ {
		if originSet[i] && !removeSet[i] {
			assertGet(ctx, t, n2a, i, "foo foo bar")
		}
	}
}

func TestDeleteFirstEntry(t *testing.T) {
	trackingBs := newMockBlocks()
	bs := cbor.NewCborStore(trackingBs)
	ctx := context.Background()
	a, err := NewAMT(bs)
	require.NoError(t, err)

	assertSet(t, a, 0, "cat")
	assertSet(t, a, 27, "cat")

	assertDelete(t, a, 27)

	c, err := a.Flush(ctx)
	if err != nil {
		t.Fatal(err)
	}

	na, err := LoadAMT(ctx, bs, c)
	if err != nil {
		t.Fatal(err)
	}

	assertCount(t, na, 1)
	assert.Equal(t, "bafy2bzacec4rpjwfkzp4n2wj233774cnhk5o2d7pub2gso2g3isdfxnxuhbr2", c.String())
	assert.Equal(t, bsStats{r: 2, w: 2, br: 21, bw: 21}, trackingBs.stats)
}

func TestDelete(t *testing.T) {
	trackingBs := newMockBlocks()
	bs := cbor.NewCborStore(trackingBs)
	ctx := context.Background()
	a, err := NewAMT(bs)
	require.NoError(t, err)

	// Check that deleting out of range of the current AMT returns not found
	found, err := a.Delete(ctx, 200)
	require.NoError(t, err)
	require.False(t, found)

	assertSet(t, a, 0, "cat")
	assertSet(t, a, 1, "cat")
	assertSet(t, a, 2, "cat")
	assertSet(t, a, 3, "cat")

	assertDelete(t, a, 1)

	assertGet(ctx, t, a, 0, "cat")
	assertGet(ctx, t, a, 2, "cat")
	assertGet(ctx, t, a, 3, "cat")

	assertDelete(t, a, 0)
	assertDelete(t, a, 2)
	assertDelete(t, a, 3)

	assertCount(t, a, 0)
	fmt.Println("trying deeper operations now")

	assertSet(t, a, 23, "dog")
	assertSet(t, a, 24, "dog")

	assertDelete(t, a, 23)

	assertCount(t, a, 1)

	c, err := a.Flush(ctx)
	if err != nil {
		t.Fatal(err)
	}

	na, err := LoadAMT(ctx, bs, c)
	if err != nil {
		t.Fatal(err)
	}

	assertCount(t, na, 1)

	a2, err := NewAMT(bs)
	require.NoError(t, err)
	assertSet(t, a2, 24, "dog")

	a2c, err := a2.Flush(ctx)
	if err != nil {
		t.Fatal(err)
	}

	if c != a2c {
		fmt.Printf("%#v\n", a)
		fmt.Printf("%#v\n", na)
		fmt.Printf("%#v\n", a2)
		t.Fatal("unexpected cid", c, a2c)
	}
	assert.Equal(t, "bafy2bzacedtq64mekzyjshwa3kxyt4kt5volln6acoavl4p7dexzczefwj7uw", c.String())
	assert.Equal(t, bsStats{r: 1, w: 4, br: 51, bw: 120}, trackingBs.stats)
}

func TestDeleteReduceHeight(t *testing.T) {
	trackingBs := newMockBlocks()
	bs := cbor.NewCborStore(trackingBs)
	ctx := context.Background()
	a, err := NewAMT(bs)
	require.NoError(t, err)

	assertSet(t, a, 1, "thing")

	c1, err := a.Flush(ctx)
	if err != nil {
		t.Fatal(err)
	}

	assertSet(t, a, 37, "other")

	c2, err := a.Flush(ctx)
	if err != nil {
		t.Fatal(err)
	}

	a2, err := LoadAMT(ctx, bs, c2)
	if err != nil {
		t.Fatal(err)
	}

	assertDelete(t, a2, 37)
	assertCount(t, a2, 1)

	c3, err := a2.Flush(ctx)
	if err != nil {
		t.Fatal(err)
	}

	if c1 != c3 {
		t.Fatal("structures did not match after insert/delete")
	}
	assert.Equal(t, "bafy2bzaceccdkhc6fuhybskfl4hoydekua2su2vz45molwmy3ah36pnsmntvc", c1.String())
	assert.Equal(t, bsStats{r: 3, w: 5, br: 116, bw: 144}, trackingBs.stats)
}

func BenchmarkAMTInsertBulk(b *testing.B) {
	mock := newMockBlocks()
	defer mock.report(b)

	bs := cbor.NewCborStore(mock)
	ctx := context.Background()

	for i := 0; i < b.N; i++ {
		a, err := NewAMT(bs)
		require.NoError(b, err)

		num := uint64(5000)

		for i := uint64(0); i < num; i++ {
			if err := a.Set(ctx, i, cborstr("foo foo bar")); err != nil {
				b.Fatal(err)
			}
		}

		for i := uint64(0); i < num; i++ {
			assertGet(ctx, b, a, i, "foo foo bar")
		}

		c, err := a.Flush(ctx)
		if err != nil {
			b.Fatal(err)
		}

		na, err := LoadAMT(ctx, bs, c)
		if err != nil {
			b.Fatal(err)
		}

		for i := uint64(0); i < num; i++ {
			assertGet(ctx, b, na, i, "foo foo bar")
		}

		assertCount(b, na, num)
	}
}

func BenchmarkAMTLoadAndInsert(b *testing.B) {
	mock := newMockBlocks()
	defer mock.report(b)

	bs := cbor.NewCborStore(mock)
	ctx := context.Background()
	a, err := NewAMT(bs)
	require.NoError(b, err)

	c, err := a.Flush(ctx)
	if err != nil {
		b.Fatal(err)
	}

	for i := uint64(b.N); i > 0; i-- {
		na, err := LoadAMT(ctx, bs, c)
		if err != nil {
			b.Fatal(err)
		}

		if err := na.Set(ctx, i, cborstr("some value")); err != nil {
			b.Fatal(err)
		}
		c, err = na.Flush(ctx)
		if err != nil {
			b.Fatal(err)
		}
	}
}

func TestForEach(t *testing.T) {
	trackingBs := newMockBlocks()
	bs := cbor.NewCborStore(trackingBs)
	ctx := context.Background()
	a, err := NewAMT(bs)
	require.NoError(t, err)

	var indexes []uint64
	for i := 0; i < 10000; i++ {
		if (i+1)%3 == 0 {
			indexes = append(indexes, uint64(i))
		}
	}

	for _, i := range indexes {
		if err := a.Set(ctx, i, cborstr("value")); err != nil {
			t.Fatal(err)
		}
	}

	for _, i := range indexes {
		assertGet(ctx, t, a, i, "value")
	}

	assertCount(t, a, uint64(len(indexes)))

	assert.Equal(t, bsStats{r: 585, w: 585, br: 36227, bw: 36227}, trackingBs.stats)
	err := a.ForEach(ctx, func(i uint64, v *cbg.Deferred) error {
		return nil
	})
	if err != nil {
		t.Fatal(err)
	}

	c, err := a.Flush(ctx)
	if err != nil {
		t.Fatal(err)
	}

	na, err := LoadAMT(ctx, bs, c)
	if err != nil {
		t.Fatal(err)
	}

	assertCount(t, na, uint64(len(indexes)))

	assert.Equal(t, bsStats{r: 586, w: 2016, br: 36366, bw: 124875}, trackingBs.stats)
	var x int
	err = na.ForEach(ctx, func(i uint64, v *cbg.Deferred) error {
		if i != indexes[x] {
			t.Fatal("got wrong index", i, indexes[x], x)
		}
		x++
		return nil
	})
	if err != nil {
		t.Fatal(err)
	}
	if x != len(indexes) {
		t.Fatal("didnt see enough values")
	}

	err = na.ForEach(ctx, func(i uint64, v *cbg.Deferred) error {
		return nil
	})
	if err != nil {
		t.Fatal(err)
	}

	assert.Equal(t, "bafy2bzaceccb5cgeysdu6ferucawc6twfedv5gc3iqgh2ko7o7e25r5ucpf4u", c.String())
	assert.Equal(t, bsStats{r: 3446, w: 2016, br: 213384, bw: 124875}, trackingBs.stats)
}

// Test is for specs-actors functionality that needs to be matched
func TestForEachMutate(t *testing.T) {
	trackingBs := newMockBlocks()
	bs := cbor.NewCborStore(trackingBs)
	ctx := context.Background()
	a := NewAMT(bs)

	indexes := []uint64{1, 9, 66, 74, 82, 515}

	for _, i := range indexes {
		if err := a.Set(ctx, i, "value"); err != nil {
			t.Fatal(err)
		}
	}

	c, err := a.Flush(ctx)
	if err != nil {
		t.Fatal(err)
	}

	na, err := LoadAMT(ctx, bs, c)
	if err != nil {
		t.Fatal(err)
	}

	if err := na.ForEach(ctx, func(i uint64, v *cbg.Deferred) error {
		// if err := out.UnmarshalCBOR(bytes.NewReader(val.Raw)); err != nil {
		// 	return err
		// }
		if i == 1 || i == 74 {
			if err := na.Set(ctx, i, v); err != nil {
				return err
			}
		}
		return nil
	}); err != nil {
		t.Fatal(err)
	}

	assert.Equal(t, "bafy2bzacecipze2lcvpcrcqy4nyqs4p2sinbytflyyuytge5lc6uz632bj6fu", c.String())
	assert.Equal(t, bsStats{r: 17, w: 12, br: 910, bw: 572}, trackingBs.stats)
}

func TestForEachAt(t *testing.T) {
	bs := cbor.NewCborStore(newMockBlocks())
	ctx := context.Background()
	a, err := NewAMT(bs)
	require.NoError(t, err)

	r := rand.New(rand.NewSource(101))

	var indexes []uint64
	for i := 0; i < 10000; i++ {
		if r.Intn(2) == 0 {
			indexes = append(indexes, uint64(i))
		}
	}

	for _, i := range indexes {
		if err := a.Set(ctx, i, cborstr(fmt.Sprint(i))); err != nil {
			t.Fatal(err)
		}
	}

	for _, i := range indexes {
		assertGet(ctx, t, a, i, fmt.Sprint(i))
	}

	assertCount(t, a, uint64(len(indexes)))

	c, err := a.Flush(ctx)
	if err != nil {
		t.Fatal(err)
	}

	na, err := LoadAMT(ctx, bs, c)
	if err != nil {
		t.Fatal(err)
	}

	assertCount(t, na, uint64(len(indexes)))

	for try := 0; try < 10; try++ {
		start := uint64(r.Intn(10000))

		var x int
		for ; indexes[x] < start; x++ {
		}

		err = na.ForEachAt(ctx, start, func(i uint64, v *cbg.Deferred) error {
			if i != indexes[x] {
				t.Fatal("got wrong index", i, indexes[x], x)
			}
			x++
			return nil
		})
		if err != nil {
			t.Fatal(err)
		}
		if x != len(indexes) {
			t.Fatal("didnt see enough values")
		}
	}
}

func TestFirstSetIndex(t *testing.T) {
	bs := cbor.NewCborStore(newMockBlocks())
	ctx := context.Background()

	vals := []uint64{0, 1, 5, 1 << uint64(defaultBitWidth), 1<<uint64(defaultBitWidth) + 1, 276, 1234, 62881923}
	for i, v := range vals {
		t.Log(i, v)
		a, err := NewAMT(bs)
		require.NoError(t, err)
		if err := a.Set(ctx, v, cborstr(fmt.Sprint(v))); err != nil {
			t.Fatal(err)
		}

		fsi, err := a.FirstSetIndex(ctx)
		if err != nil {
			t.Fatal(err)
		}

		if fsi != v {
			t.Fatal("got wrong index out", fsi, v)
		}

		rc, err := a.Flush(ctx)
		if err != nil {
			t.Fatal(err)
		}

		after, err := LoadAMT(ctx, bs, rc)
		if err != nil {
			t.Fatal(err)
		}

		fsi, err = after.FirstSetIndex(ctx)
		if err != nil {
			t.Fatal(err)
		}

		if fsi != v {
			t.Fatal("got wrong index out after serialization")
		}
		found, err := after.Delete(ctx, v)
		require.NoError(t, err)
		require.True(t, found)
		fsi, err = after.FirstSetIndex(ctx)
		require.Error(t, err)
	}
}

func TestEmptyCIDStability(t *testing.T) {
	bs := cbor.NewCborStore(newMockBlocks())
	ctx := context.Background()
	a, err := NewAMT(bs)
	require.NoError(t, err)

	c1, err := a.Flush(ctx)
	require.NoError(t, err)

	// iterating array should not affect its cid
	a.ForEach(ctx, func(k uint64, val *cbg.Deferred) error {
		return nil
	})

	c2, err := a.Flush(ctx)
	require.NoError(t, err)
	assert.Equal(t, c1, c2)

	// adding and removing and item should not affect its cid
	a.Set(ctx, 0, cborstr(""))
	a.Delete(ctx, 0)

	c3, err := a.Flush(ctx)
	require.NoError(t, err)
	assert.Equal(t, c1, c3)
}

func TestRoundTrip(t *testing.T) {
	trackingBs := newMockBlocks()
	bs := cbor.NewCborStore(trackingBs)
	ctx := context.Background()
	a := NewAMT(bs)
	emptyCid, err := a.Flush(ctx)
	require.NoError(t, err)

	k := uint64(100000)
	assertSet(t, a, k, "foo")
	assertDelete(t, a, k)

	c, err := a.Flush(ctx)
	require.NoError(t, err)

	// TODO fix this, this is testing locked in bug functionality
	// require.Equal(t, emptyCid, c)
	assert.Equal(t, "bafy2bzacedswlcz5ddgqnyo3sak3jmhmkxashisnlpq6ujgyhe4mlobzpnhs6", emptyCid.String())
	assert.Equal(t, "bafy2bzacec3ltjhtro3i4usbev24phgv6hb4fbfdaa2lxid4uod3zw4v3uce6", c.String())
	assert.Equal(t, bsStats{r: 0, w: 2, br: 0, bw: 16}, trackingBs.stats)

	// * This is just testing the bug functionality, remove if bug removed
	newAmt, err := LoadAMT(ctx, bs, c)
	if err != nil {
		t.Fatal(err)
	}
	assertSet(t, newAmt, 9, "foo")
	assertGet(ctx, t, newAmt, 9, "foo")
	assert.Equal(t, uint64(5), newAmt.height)
	assertSet(t, newAmt, 66, "bar")
	assertGet(ctx, t, newAmt, 66, "bar")
	assert.Equal(t, uint64(5), newAmt.height)
	assertSet(t, newAmt, 515, "baz")
	assertGet(ctx, t, newAmt, 515, "baz")
	assert.Equal(t, uint64(5), newAmt.height)

	assertDelete(t, newAmt, 9)
	assert.Equal(t, uint64(3), newAmt.height)
	assertDelete(t, newAmt, 515)
	assert.Equal(t, uint64(2), newAmt.height)

	c, err = newAmt.Flush(ctx)
	assert.Equal(t, "bafy2bzaceblz37c42237c42h3y7vwzcqdjolm6fmmturwcifbd7zx2afvazke", c.String())
	assert.Equal(t, bsStats{r: 1, w: 5, br: 8, bw: 124}, trackingBs.stats)
}
func TestBadBitfield(t *testing.T) {
	bs := cbor.NewCborStore(newMockBlocks())
	ctx := context.Background()

	subnode, err := bs.Put(ctx, new(internal.Node))
	require.NoError(t, err)

	var root internal.Root
	root.Node.Bmap = []byte{0xff}
	root.Node.Links = append(root.Node.Links, subnode)
	root.Height = 10
	root.Count = 10
	c, err := bs.Put(ctx, &root)
	require.NoError(t, err)

	_, err = LoadAMT(ctx, bs, c)
	require.Error(t, err)
}

func TestFromArray(t *testing.T) {
	bs := cbor.NewCborStore(newMockBlocks())
	ctx := context.Background()

	c, err := FromArray(ctx, bs, numbers)
	require.NoError(t, err)
	a, err := LoadAMT(ctx, bs, c)
	require.NoError(t, err)
	assertEquals(ctx, t, a, numbers)
	assertCount(t, a, 10)
}

func TestForEachSkip(t *testing.T) {
	bs := cbor.NewCborStore(newMockBlocks())
	ctx := context.Background()

	a, err := NewAMT(bs)
	require.NoError(t, err)
	require.NoError(t, a.Set(ctx, 0, cborstr("")))
	require.NoError(t, a.Set(ctx, 199, cborstr("")))
	require.NoError(t, a.Set(ctx, 201, cborstr("")))
	require.NoError(t, a.Set(ctx, 10000, cborstr("")))
	require.NoError(t, a.Set(ctx, 10001, cborstr("")))
	require.NoError(t, a.Set(ctx, 11001, cborstr("")))
	var keys []uint64
	require.NoError(t, a.ForEachAt(ctx, 200, func(i uint64, _ *cbg.Deferred) error {
		keys = append(keys, i)
		return nil
	}))
	require.Equal(t, []uint64{201, 10000, 10001, 11001}, keys)
}

func TestBatch(t *testing.T) {
	bs := cbor.NewCborStore(newMockBlocks())
	ctx := context.Background()
	a, err := NewAMT(bs)
	require.NoError(t, err)

	require.NoError(t, a.BatchSet(ctx, numbers))
	assertEquals(ctx, t, a, numbers)

	c, err := a.Flush(ctx)
	require.NoError(t, err)

	t.Run("with strict, error if a key is missing", func(t *testing.T) {
		clean, err := LoadAMT(ctx, bs, c)
		require.NoError(t, err)
		assertEquals(ctx, t, clean, numbers)

		_, err = clean.BatchDelete(ctx, []uint64{100}, true)
		require.Error(t, err)
	})
	t.Run("with strict, delete no keys ok", func(t *testing.T) {
		clean, err := LoadAMT(ctx, bs, c)
		require.NoError(t, err)
		assertEquals(ctx, t, clean, numbers)

		mod, err := clean.BatchDelete(ctx, []uint64{}, true)
		require.NoError(t, err)
		assert.False(t, mod)
		assertEquals(ctx, t, clean, numbers)
	})
	t.Run("with strict, delete some but not all keys ok", func(t *testing.T) {
		clean, err := LoadAMT(ctx, bs, c)
		require.NoError(t, err)
		assertEquals(ctx, t, clean, numbers)

		mod, err := clean.BatchDelete(ctx, []uint64{0, 1, 2, 3}, true)
		require.NoError(t, err)
		assert.True(t, mod)
		assertEquals(ctx, t, clean, numbers[4:])
	})
	t.Run("with strict, error to delete some keys with one missing", func(t *testing.T) {
		clean, err := LoadAMT(ctx, bs, c)
		require.NoError(t, err)
		assertEquals(ctx, t, clean, numbers)

		_, err = clean.BatchDelete(ctx, []uint64{0, 1, 2, 3, 100}, true)
		require.Error(t, err)
	})
	t.Run("with strict, delete all keys ok", func(t *testing.T) {
		clean, err := LoadAMT(ctx, bs, c)
		require.NoError(t, err)
		assertEquals(ctx, t, clean, numbers)

		mod, err := clean.BatchDelete(ctx, []uint64{0, 1, 2, 3, 4, 5, 6, 7, 8, 9}, true)
		require.NoError(t, err)
		assert.True(t, mod)
		assertEquals(ctx, t, clean, []cbg.CBORMarshaler{})
	})
	t.Run("without strict, delete only absent keys ok", func(t *testing.T) {
		clean, err := LoadAMT(ctx, bs, c)
		require.NoError(t, err)
		assertEquals(ctx, t, clean, numbers)

		mod, err := clean.BatchDelete(ctx, []uint64{100, 101}, false)
		require.NoError(t, err)
		assert.False(t, mod)
		assertEquals(ctx, t, clean, numbers)
	})
	t.Run("without strict, delete some keys ok", func(t *testing.T) {
		clean, err := LoadAMT(ctx, bs, c)
		require.NoError(t, err)
		assertEquals(ctx, t, clean, numbers)

		mod, err := clean.BatchDelete(ctx, []uint64{0, 1, 2, 3, 100, 101}, false)
		require.NoError(t, err)
		assert.True(t, mod)
		assertEquals(ctx, t, clean, numbers[4:])
	})
	t.Run("without strict, delete all keys ok", func(t *testing.T) {
		clean, err := LoadAMT(ctx, bs, c)
		require.NoError(t, err)
		assertEquals(ctx, t, clean, numbers)

		mod, err := clean.BatchDelete(ctx, []uint64{0, 1, 2, 3, 4, 5, 6, 7, 8, 9}, false)
		require.NoError(t, err)
		assert.True(t, mod)
		assertEquals(ctx, t, clean, []cbg.CBORMarshaler{})
	})
}

func TestSetOrderIndependent(t *testing.T) {
	bs := cbor.NewCborStore(newMockBlocks())
	ctx := context.Background()
	a, err := NewAMT(bs)
	require.NoError(t, err)

	nKeys := 8 * 8 * 8

	for i := 0; i < nKeys; i++ {
		assertSet(t, a, uint64(i), "foo")
	}

	c, err := a.Flush(ctx)
	require.NoError(t, err)

	vals := make([]int, 100)

	for i := range vals {
		vals[i] = rand.Intn(nKeys)
	}

	res := map[cid.Cid]struct{}{}
	for i := 0; i < 20; i++ {
		a, err := LoadAMT(ctx, bs, c)
		require.NoError(t, err)

		rand.Shuffle(len(vals), func(i, j int) {
			vals[i], vals[j] = vals[j], vals[i]
		})

		for _, k := range vals {
			assertSet(t, a, uint64(k), "foo2")
		}

		c, err := a.Flush(ctx)
		require.NoError(t, err)
		res[c] = struct{}{}
	}

	require.Len(t, res, 1)
}

func TestDeleteOrderIndependent(t *testing.T) {
	bs := cbor.NewCborStore(newMockBlocks())
	ctx := context.Background()
	a, err := NewAMT(bs)
	require.NoError(t, err)

	nKeys := 8 * 8 * 8 * 8

	for i := 0; i < nKeys; i++ {
		assertSet(t, a, uint64(i), "foo")
	}

	c, err := a.Flush(ctx)
	require.NoError(t, err)

	mvals := map[int]struct{}{}
	for i := 0; i < 100; i++ {
		mvals[rand.Intn(nKeys)] = struct{}{}
	}
	vals := make([]int, 0, len(mvals))
	for v := range mvals {
		vals = append(vals, v)
	}

	res := map[cid.Cid]struct{}{}
	for i := 0; i < 20; i++ {
		a, err := LoadAMT(ctx, bs, c)
		require.NoError(t, err)

		rand.Shuffle(len(vals), func(i, j int) {
			vals[i], vals[j] = vals[j], vals[i]
		})

		for _, k := range vals {
			assertDelete(t, a, uint64(k))
		}

		c, err := a.Flush(ctx)
		require.NoError(t, err)
		res[c] = struct{}{}
	}

	require.Len(t, res, 1)
}

func assertEquals(ctx context.Context, t testing.TB, a *Root, expected []cbg.CBORMarshaler) {
	// Note: the AMT is not necessarily indexed from zero, so indexes may not align.
	expIndex := 0
	require.NoError(t, a.ForEach(ctx, func(amtIdx uint64, val *cbg.Deferred) error {
		var buf bytes.Buffer
		require.NoError(t, expected[expIndex].MarshalCBOR(&buf))
		require.Equal(t, val.Raw, buf.Bytes(), "AMT index %d, expectation index %d", amtIdx, expIndex)
		expIndex++
		return nil
	}))
	assertCount(t, a, uint64(len(expected)))
}<|MERGE_RESOLUTION|>--- conflicted
+++ resolved
@@ -5,7 +5,6 @@
 	"context"
 	"fmt"
 	"math/rand"
-	"os"
 	"testing"
 	"time"
 
@@ -29,7 +28,6 @@
 	}
 }
 
-<<<<<<< HEAD
 type bsStats struct {
 	// Num reads
 	r int
@@ -39,18 +37,18 @@
 	br int
 	// Bytes written
 	bw int
-=======
-func TestMain(m *testing.M) {
-	// Hack to test with multiple widths, without hassle.
-	for defaultBitWidth = 2; defaultBitWidth <= 18; defaultBitWidth++ {
-		fmt.Printf("WIDTH %d\n", defaultBitWidth)
-		if code := m.Run(); code != 0 {
-			os.Exit(code)
-		}
-	}
-	os.Exit(0)
->>>>>>> 005fc979
-}
+}
+
+// func TestMain(m *testing.M) {
+// 	// Hack to test with multiple widths, without hassle.
+// 	for defaultBitWidth = 2; defaultBitWidth <= 18; defaultBitWidth++ {
+// 		fmt.Printf("WIDTH %d\n", defaultBitWidth)
+// 		if code := m.Run(); code != 0 {
+// 			os.Exit(code)
+// 		}
+// 	}
+// 	os.Exit(0)
+// }
 
 type mockBlocks struct {
 	data  map[cid.Cid]block.Block
@@ -146,26 +144,17 @@
 		t.Fatal(err)
 	}
 
-	assert.Equal(t, "bafy2bzacea4z4wxtdoo6ikgqkoe4gm364xhdtreycvfy5txvprpbtunx5jnwy", c.String())
-	assert.Equal(t, bsStats{r: 1, w: 2, br: 12, bw: 24}, trackingBs.stats)
-}
-
-<<<<<<< HEAD
+	assert.Equal(t, "bafy2bzacedv5uu5za6oqtnozjvju5lhbgaybayzhw4txiojw7hd47ktgbv5wc", c.String())
+	assert.Equal(t, bsStats{r: 1, w: 2, br: 13, bw: 26}, trackingBs.stats)
+}
+
 // func TestRoundTrip(t *testing.T) {
 // 	bs := cbor.NewCborStore(newMockBlocks())
 // 	ctx := context.Background()
-// 	a := NewAMT(bs)
+// 	a, err := NewAMT(bs)
+// 	require.NoError(t, err)
 // 	emptyCid, err := a.Flush(ctx)
 // 	require.NoError(t, err)
-=======
-func TestRoundTrip(t *testing.T) {
-	bs := cbor.NewCborStore(newMockBlocks())
-	ctx := context.Background()
-	a, err := NewAMT(bs)
-	require.NoError(t, err)
-	emptyCid, err := a.Flush(ctx)
-	require.NoError(t, err)
->>>>>>> 005fc979
 
 // 	k := uint64(100000)
 // 	assertSet(t, a, k, "foo")
@@ -190,17 +179,15 @@
 
 	err = a.Set(ctx, MaxIndex+1, cborstr("what is up 2"))
 	require.Error(t, err)
-}
-
-<<<<<<< HEAD
-	c, err := a.Flush(ctx)
-	if err != nil {
-		t.Fatal(err)
-	}
-
-	assert.Equal(t, "bafy2bzacedozbiofn5fnrtfzy3tk5k7inyp5ncusdtb6xyl5z4rstdgqbad7g", c.String())
-	assert.Equal(t, bsStats{r: 0, w: 21, br: 0, bw: 979}, trackingBs.stats)
-=======
+
+	c, err := a.Flush(ctx)
+	if err != nil {
+		t.Fatal(err)
+	}
+
+	assert.Equal(t, "bafy2bzacebggnpdo4sclwgg3rzewhgoxppjmkhyr6anq3adk24dlnmcfu5mty", c.String())
+	assert.Equal(t, bsStats{r: 0, w: 22, br: 0, bw: 1030}, trackingBs.stats)
+}
 func TestMaxRange11(t *testing.T) {
 	ctx := context.Background()
 	bs := cbor.NewCborStore(newMockBlocks())
@@ -213,7 +200,6 @@
 
 	err = a.Set(ctx, MaxIndex+1, cborstr("what is up 2"))
 	require.Error(t, err)
->>>>>>> 005fc979
 }
 
 func assertDelete(t *testing.T, r *Root, i uint64) {
@@ -288,8 +274,8 @@
 	assertGet(ctx, t, na, 11, "bar")
 	assertGet(ctx, t, na, 79, "baz")
 
-	assert.Equal(t, "bafy2bzaced25ah2r4gcerysjyrjqpqw72jvdy5ziwxk53ldxibktwmgkfgc22", c.String())
-	assert.Equal(t, bsStats{r: 9, w: 9, br: 369, bw: 369}, trackingBs.stats)
+	assert.Equal(t, "bafy2bzacecughjbclx3lbqwibrwc6pe7nttlc3qewedsrayghsvh5j5lpofiq", c.String())
+	assert.Equal(t, bsStats{r: 6, w: 6, br: 261, bw: 261}, trackingBs.stats)
 }
 
 func TestInsertABunch(t *testing.T) {
@@ -325,20 +311,20 @@
 
 	assertCount(t, na, num)
 
-	assert.Equal(t, "bafy2bzacedjhcq7542wu7ike4i4srgq7hwxxc5pmw5sub4secqk33mugl4zda", c.String())
-	assert.Equal(t, bsStats{r: 1302, w: 1302, br: 171567, bw: 171567}, trackingBs.stats)
+	assert.Equal(t, "bafy2bzacecfquuqzqzlox25aynodzw2qhxijdzfvno6tibyes3kb6nd3f7uxa", c.String())
+	assert.Equal(t, bsStats{r: 717, w: 717, br: 94379, bw: 94379}, trackingBs.stats)
 }
 
 func TestFlushRead(t *testing.T) {
 	trackingBs := newMockBlocks()
 	bs := cbor.NewCborStore(trackingBs)
 	ctx := context.Background()
-	a := NewAMT(bs)
+	a, err := NewAMT(bs)
 
 	num := uint64(100)
 
 	for i := uint64(0); i < num; i++ {
-		if err := a.Set(ctx, i, "foo foo bar"); err != nil {
+		if err := a.Set(ctx, i, cborstr("foo foo bar")); err != nil {
 			t.Fatal(err)
 		}
 	}
@@ -346,9 +332,9 @@
 	for i := uint64(0); i < num; i++ {
 		assertGet(ctx, t, a, i, "foo foo bar")
 	}
-	assert.Equal(t, bsStats{r: 9, w: 9, br: 1157, bw: 1157}, trackingBs.stats)
-
-	_, err := a.Flush(ctx)
+	assert.Equal(t, bsStats{r: 0, w: 0, br: 0, bw: 0}, trackingBs.stats)
+
+	_, err = a.Flush(ctx)
 	if err != nil {
 		t.Fatal(err)
 	}
@@ -357,7 +343,7 @@
 		assertGet(ctx, t, a, i, "foo foo bar")
 	}
 
-	assert.Equal(t, bsStats{r: 9, w: 25, br: 1157, bw: 3086}, trackingBs.stats)
+	assert.Equal(t, bsStats{r: 0, w: 16, br: 0, bw: 1930}, trackingBs.stats)
 }
 
 func TestForEachWithoutFlush(t *testing.T) {
@@ -579,8 +565,8 @@
 	}
 
 	assertCount(t, na, 1)
-	assert.Equal(t, "bafy2bzacec4rpjwfkzp4n2wj233774cnhk5o2d7pub2gso2g3isdfxnxuhbr2", c.String())
-	assert.Equal(t, bsStats{r: 2, w: 2, br: 21, bw: 21}, trackingBs.stats)
+	assert.Equal(t, "bafy2bzacecmxrjeri2ojuy3riae2mpbnztx2hqggqgkcrxao2nwpga77j2vqe", c.String())
+	assert.Equal(t, bsStats{r: 1, w: 1, br: 13, bw: 13}, trackingBs.stats)
 }
 
 func TestDelete(t *testing.T) {
@@ -647,8 +633,8 @@
 		fmt.Printf("%#v\n", a2)
 		t.Fatal("unexpected cid", c, a2c)
 	}
-	assert.Equal(t, "bafy2bzacedtq64mekzyjshwa3kxyt4kt5volln6acoavl4p7dexzczefwj7uw", c.String())
-	assert.Equal(t, bsStats{r: 1, w: 4, br: 51, bw: 120}, trackingBs.stats)
+	assert.Equal(t, "bafy2bzacebnnxpurpb3zqqr22i7ch4uruz6hgykn3ryzoo4hh3ox2m2kufsvg", c.String())
+	assert.Equal(t, bsStats{r: 1, w: 4, br: 52, bw: 122}, trackingBs.stats)
 }
 
 func TestDeleteReduceHeight(t *testing.T) {
@@ -688,8 +674,8 @@
 	if c1 != c3 {
 		t.Fatal("structures did not match after insert/delete")
 	}
-	assert.Equal(t, "bafy2bzaceccdkhc6fuhybskfl4hoydekua2su2vz45molwmy3ah36pnsmntvc", c1.String())
-	assert.Equal(t, bsStats{r: 3, w: 5, br: 116, bw: 144}, trackingBs.stats)
+	assert.Equal(t, "bafy2bzacebmkyah6kppbszluix3g332hntzx6wfdcqcr5hjdsaxri5jhgrdmo", c1.String())
+	assert.Equal(t, bsStats{r: 3, w: 5, br: 117, bw: 147}, trackingBs.stats)
 }
 
 func BenchmarkAMTInsertBulk(b *testing.B) {
@@ -789,8 +775,8 @@
 
 	assertCount(t, a, uint64(len(indexes)))
 
-	assert.Equal(t, bsStats{r: 585, w: 585, br: 36227, bw: 36227}, trackingBs.stats)
-	err := a.ForEach(ctx, func(i uint64, v *cbg.Deferred) error {
+	assert.Equal(t, bsStats{r: 0, w: 0, br: 0, bw: 0}, trackingBs.stats)
+	err = a.ForEach(ctx, func(i uint64, v *cbg.Deferred) error {
 		return nil
 	})
 	if err != nil {
@@ -809,7 +795,7 @@
 
 	assertCount(t, na, uint64(len(indexes)))
 
-	assert.Equal(t, bsStats{r: 586, w: 2016, br: 36366, bw: 124875}, trackingBs.stats)
+	assert.Equal(t, bsStats{r: 1, w: 1431, br: 140, bw: 88649}, trackingBs.stats)
 	var x int
 	err = na.ForEach(ctx, func(i uint64, v *cbg.Deferred) error {
 		if i != indexes[x] {
@@ -832,8 +818,8 @@
 		t.Fatal(err)
 	}
 
-	assert.Equal(t, "bafy2bzaceccb5cgeysdu6ferucawc6twfedv5gc3iqgh2ko7o7e25r5ucpf4u", c.String())
-	assert.Equal(t, bsStats{r: 3446, w: 2016, br: 213384, bw: 124875}, trackingBs.stats)
+	assert.Equal(t, "bafy2bzaceanqxtbsuyhqgxubiq6vshtbhktmzp2if4g6kxzttxmzkdxmtipcm", c.String())
+	assert.Equal(t, bsStats{r: 1431, w: 1431, br: 88649, bw: 88649}, trackingBs.stats)
 }
 
 // Test is for specs-actors functionality that needs to be matched
@@ -841,12 +827,13 @@
 	trackingBs := newMockBlocks()
 	bs := cbor.NewCborStore(trackingBs)
 	ctx := context.Background()
-	a := NewAMT(bs)
+	a, err := NewAMT(bs)
+	require.NoError(t, err)
 
 	indexes := []uint64{1, 9, 66, 74, 82, 515}
 
 	for _, i := range indexes {
-		if err := a.Set(ctx, i, "value"); err != nil {
+		if err := a.Set(ctx, i, cborstr("value")); err != nil {
 			t.Fatal(err)
 		}
 	}
@@ -875,8 +862,8 @@
 		t.Fatal(err)
 	}
 
-	assert.Equal(t, "bafy2bzacecipze2lcvpcrcqy4nyqs4p2sinbytflyyuytge5lc6uz632bj6fu", c.String())
-	assert.Equal(t, bsStats{r: 17, w: 12, br: 910, bw: 572}, trackingBs.stats)
+	assert.Equal(t, "bafy2bzaced44wtasbcukqjqicvxzcyn5up6sorr5khzbdkl6zjeo736f377ew", c.String())
+	assert.Equal(t, bsStats{r: 12, w: 12, br: 573, bw: 573}, trackingBs.stats)
 }
 
 func TestForEachAt(t *testing.T) {
@@ -1020,8 +1007,7 @@
 	trackingBs := newMockBlocks()
 	bs := cbor.NewCborStore(trackingBs)
 	ctx := context.Background()
-	a := NewAMT(bs)
-	emptyCid, err := a.Flush(ctx)
+	a, err := NewAMT(bs)
 	require.NoError(t, err)
 
 	k := uint64(100000)
@@ -1031,35 +1017,34 @@
 	c, err := a.Flush(ctx)
 	require.NoError(t, err)
 
-	// TODO fix this, this is testing locked in bug functionality
-	// require.Equal(t, emptyCid, c)
-	assert.Equal(t, "bafy2bzacedswlcz5ddgqnyo3sak3jmhmkxashisnlpq6ujgyhe4mlobzpnhs6", emptyCid.String())
-	assert.Equal(t, "bafy2bzacec3ltjhtro3i4usbev24phgv6hb4fbfdaa2lxid4uod3zw4v3uce6", c.String())
-	assert.Equal(t, bsStats{r: 0, w: 2, br: 0, bw: 16}, trackingBs.stats)
-
-	// * This is just testing the bug functionality, remove if bug removed
-	newAmt, err := LoadAMT(ctx, bs, c)
-	if err != nil {
-		t.Fatal(err)
-	}
-	assertSet(t, newAmt, 9, "foo")
-	assertGet(ctx, t, newAmt, 9, "foo")
-	assert.Equal(t, uint64(5), newAmt.height)
-	assertSet(t, newAmt, 66, "bar")
-	assertGet(ctx, t, newAmt, 66, "bar")
-	assert.Equal(t, uint64(5), newAmt.height)
-	assertSet(t, newAmt, 515, "baz")
-	assertGet(ctx, t, newAmt, 515, "baz")
-	assert.Equal(t, uint64(5), newAmt.height)
-
-	assertDelete(t, newAmt, 9)
-	assert.Equal(t, uint64(3), newAmt.height)
-	assertDelete(t, newAmt, 515)
-	assert.Equal(t, uint64(2), newAmt.height)
-
-	c, err = newAmt.Flush(ctx)
-	assert.Equal(t, "bafy2bzaceblz37c42237c42h3y7vwzcqdjolm6fmmturwcifbd7zx2afvazke", c.String())
-	assert.Equal(t, bsStats{r: 1, w: 5, br: 8, bw: 124}, trackingBs.stats)
+	// // TODO fix this, this is testing locked in bug functionality
+	// // require.Equal(t, emptyCid, c)
+	// assert.Equal(t, "bafy2bzacedswlcz5ddgqnyo3sak3jmhmkxashisnlpq6ujgyhe4mlobzpnhs6", emptyCid.String())
+	// assert.Equal(t, "bafy2bzacec3ltjhtro3i4usbev24phgv6hb4fbfdaa2lxid4uod3zw4v3uce6", c.String())
+	// assert.Equal(t, bsStats{r: 0, w: 2, br: 0, bw: 16}, trackingBs.stats)
+
+	// // * This is just testing the bug functionality, remove if bug removed
+	// newAmt, err := LoadAMT(ctx, bs, c)
+	// if err != nil {
+	// 	t.Fatal(err)
+	// }
+	// assertSet(t, newAmt, 9, "foo")
+	// assertGet(ctx, t, newAmt, 9, "foo")
+	// assert.Equal(t, uint64(5), newAmt.height)
+	// assertSet(t, newAmt, 66, "bar")
+	// assertGet(ctx, t, newAmt, 66, "bar")
+	// assert.Equal(t, uint64(5), newAmt.height)
+	// assertSet(t, newAmt, 515, "baz")
+	// assertGet(ctx, t, newAmt, 515, "baz")
+	// assert.Equal(t, uint64(5), newAmt.height)
+
+	// assertDelete(t, newAmt, 9)
+	// assert.Equal(t, uint64(3), newAmt.height)
+	// assertDelete(t, newAmt, 515)
+	// assert.Equal(t, uint64(2), newAmt.height)
+
+	assert.Equal(t, "bafy2bzacedijw74yui7otvo63nfl3hdq2vdzuy7wx2tnptwed6zml4vvz7wee", c.String())
+	assert.Equal(t, bsStats{r: 0, w: 1, br: 0, bw: 9}, trackingBs.stats)
 }
 func TestBadBitfield(t *testing.T) {
 	bs := cbor.NewCborStore(newMockBlocks())
